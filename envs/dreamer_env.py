--- conflicted
+++ resolved
@@ -51,11 +51,7 @@
         device = tensordict.device if tensordict is not None else self.device
         if tensordict is None:
             td = self.state_spec.rand(shape=batch_size)
-<<<<<<< HEAD
-            # why dont we reuse actions taken at those steps?
-=======
-            # why don't we reuse actions taken at those steps?
->>>>>>> 003ca7d6
+
             td.set("action", self.action_spec.rand(shape=batch_size))
             td[("next", "reward")] = self.reward_spec.rand(shape=batch_size)
             td.update(self.observation_spec.rand(shape=batch_size))
