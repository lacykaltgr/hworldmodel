# Copyright (c) 2022-2024, The Isaac Lab Project Developers.
# All rights reserved.
#
# SPDX-License-Identifier: BSD-3-Clause

import math
import torch

from omni.isaac.lab.envs import ManagerBasedRLEnvCfg
from omni.isaac.lab.managers import EventTermCfg as EventTerm
from omni.isaac.lab.managers import ObservationGroupCfg as ObsGroup
from omni.isaac.lab.managers import ObservationTermCfg as ObsTerm
from omni.isaac.lab.managers import RewardTermCfg as RewTerm
from omni.isaac.lab.managers import SceneEntityCfg
from omni.isaac.lab.managers import TerminationTermCfg as DoneTerm
from omni.isaac.lab.utils import configclass
from omni.isaac.lab.utils.assets import ISAAC_NUCLEUS_DIR, ISAACLAB_NUCLEUS_DIR
from omni.isaac.lab.terrains.config.rough import ROUGH_TERRAINS_CFG  # isort: skip

import omni.isaac.lab_tasks.manager_based.navigation.mdp as mdp_navigation

import omni.isaac.lab_tasks.manager_based.locomotion.velocity.mdp as mdp
import omni.isaac.lab.sim as sim_utils
from omni.isaac.lab.assets import ArticulationCfg, AssetBaseCfg
from omni.isaac.lab.envs import ManagerBasedRLEnvCfg
from omni.isaac.lab.managers import EventTermCfg as EventTerm
from omni.isaac.lab.managers import ObservationGroupCfg as ObsGroup
from omni.isaac.lab.managers import ObservationTermCfg as ObsTerm
from omni.isaac.lab.managers import CurriculumTermCfg as CurrTerm
from omni.isaac.lab.scene import InteractiveSceneCfg
from omni.isaac.lab.utils import configclass
from omni.isaac.lab.utils.noise import AdditiveUniformNoiseCfg as Unoise
from omni.isaac.lab.managers import RewardTermCfg as RewTerm
from omni.isaac.lab.managers import TerminationTermCfg as DoneTerm
from isaac.assets.wheeled_actionterm import WheeledRobotActionTermCfg
from omni.isaac.lab.sensors import ContactSensorCfg, RayCasterCfg, patterns 
from omni.isaac.lab.terrains import TerrainImporterCfg

from isaac.assets.turtlebot import SATIDOG_CFG
from isaac.assets.camera_observationterm import camera_depth
from omni.isaac.lab.sensors import CameraCfg, ContactSensorCfg
from omni.isaac.lab.sim.spawners.sensors import PinholeCameraCfg
from omni.isaac.lab.managers import SceneEntityCfg
<<<<<<< HEAD
from assets.curriculum import task_order, node_based_termiantions
from assets.commands import UniformPose2dCommandCfg

from dataclasses import MISSING
=======
>>>>>>> 9719c13d

from ..assets.curriculum import task_order
from ..assets.navigation import generated_commands, position_command_error_tanh, heading_command_error_abs, height_scan

from omni.isaac.lab_tasks.manager_based.locomotion.velocity.config.anymal_c.flat_env_cfg import AnymalCFlatEnvCfg

LOW_LEVEL_ENV_CFG = AnymalCFlatEnvCfg()

@configclass
class NavigationSceneCfg(InteractiveSceneCfg):

    #'''
    room = AssetBaseCfg(
        prim_path="/World/office", 
        spawn=sim_utils.UsdFileCfg(
            usd_path=f"http://omniverse-content-production.s3-us-west-2.amazonaws.com/Assets/Isaac/4.0/Isaac/Environments/Office/office.usd",
        )  
    )
    '''
    # lights for outdoor environments
    sky_light = AssetBaseCfg(
        prim_path="/World/skyLight",
        spawn=sim_utils.DomeLightCfg(
            intensity=750.0,
            texture_file=f"{ISAAC_NUCLEUS_DIR}/Materials/Textures/Skies/PolyHaven/kloofendal_43d_clear_puresky_4k.hdr",
        ),
    )

    terrain = TerrainImporterCfg(
        prim_path="/World/ground",
        terrain_type="generator",
        terrain_generator=ROUGH_TERRAINS_CFG,
        max_init_terrain_level=5,
        collision_group=-1,
        physics_material=sim_utils.RigidBodyMaterialCfg(
            friction_combine_mode="multiply",
            restitution_combine_mode="multiply",
            static_friction=1.0,
            dynamic_friction=1.0,
        ),
        visual_material=sim_utils.MdlFileCfg(
            mdl_path=f"{ISAACLAB_NUCLEUS_DIR}/Materials/TilesMarbleSpiderWhiteBrickBondHoned/TilesMarbleSpiderWhiteBrickBondHoned.mdl",
            project_uvw=True,
            texture_scale=(0.25, 0.25),
        ),
        debug_vis=False,
    )
    '''

    robot: ArticulationCfg = SATIDOG_CFG.replace(prim_path="{ENV_REGEX_NS}/Robot")

    # sensors
    #LIDAR
    height_scanner = RayCasterCfg(
        prim_path="{ENV_REGEX_NS}/Robot/base",
        offset=RayCasterCfg.OffsetCfg(pos=(0.0, 0.0, 0.0)),
        attach_yaw_only=True,
        pattern_cfg=patterns.LidarPatternCfg(channels=16, vertical_fov_range = [-30.0, 30.0], horizontal_fov_range = [-180.0, 180.0], horizontal_res = 0.2),
        debug_vis=False,
        mesh_prim_paths=["/World/office"],
    )
    # GRID 
    '''
    height_scanner = RayCasterCfg(
        prim_path="{ENV_REGEX_NS}/Robot/base",
        offset=RayCasterCfg.OffsetCfg(pos=(0.0, 0.0, 0.0)),
        attach_yaw_only=True,
        pattern_cfg=patterns.GridPatternCfg(resolution=0.1, size=[4.6, 4.0]),
        debug_vis=False,
        mesh_prim_paths=["/World/office"],
    )
    '''

    contact_forces = ContactSensorCfg(prim_path="{ENV_REGEX_NS}/Robot/.*", history_length=3, track_air_time=True)
   
    camera = CameraCfg(
        prim_path="{ENV_REGEX_NS}/Robot/base/Camera",
        update_period=0.0,
        height=240,
        width=320,
        data_types=["distance_to_image_plane"],
        spawn=PinholeCameraCfg(
            focal_length=7, focus_distance=400.0, horizontal_aperture=20.955, clipping_range=(0.01, 10)
        ),
        offset=CameraCfg.OffsetCfg(pos=(0.0, 0.0, 0.5), rot=(1.0, -1.0, 1.0, -1.0), convention="ros"),
    )

    dome_light = AssetBaseCfg(
        prim_path="/World/Light1", 
        spawn=sim_utils.DomeLightCfg(intensity=8000.0, color=(0.75, 0.75, 0.75)),
        init_state = AssetBaseCfg.InitialStateCfg(
            pos=(-11.0, 0.0, 1.0)
        )
    )

    dome_light = AssetBaseCfg(
        prim_path="/World/Light2", 
        spawn=sim_utils.DomeLightCfg(intensity=8000.0, color=(0.75, 0.75, 0.75)),
        init_state = AssetBaseCfg.InitialStateCfg(
            pos=(-12.0, 0.0, 1.0)
        )
    )


@configclass
class EventCfg:
    reset_base = EventTerm(
        func=mdp.reset_root_state_uniform,
        mode="reset",
        params={
            "pose_range": {"x": (-0.0, 0.0), "y": (-0.0, 0.0), "yaw": (-3.14, 3.14)},
            "velocity_range": {
                "x": (-0.0, -0.0),
                "y": (-0.0, 0.0),
                "z": (-0.0, 0.0),
                "roll": (-0.0, 0.0),
                "pitch": (-0.0, 0.0),
                "yaw": (-0.0, 0.0),
            },
        },
    )


@configclass
class ActionsCfg:
    """Action terms for the MDP."""

    pre_trained_policy_action: mdp_navigation.PreTrainedPolicyActionCfg = mdp_navigation.PreTrainedPolicyActionCfg(
        asset_name="robot",
        policy_path=f"{ISAACLAB_NUCLEUS_DIR}/Policies/ANYmal-C/Blind/policy.pt",
        low_level_decimation=4,
        low_level_actions=LOW_LEVEL_ENV_CFG.actions.joint_pos,
        low_level_observations=LOW_LEVEL_ENV_CFG.observations.policy,
    )

@configclass
class ObservationsCfg:
    """Observation specifications for the MDP."""

    @configclass
    class DepthObsCfg(ObsGroup):
        """Observations for depth group."""

        camera_depth = ObsTerm(func=camera_depth)

        def __post_init__(self):
            self.enable_corruption = False
            self.concatenate_terms = True

    @configclass
    class VelocityObsCfg(ObsGroup):
        """Observations for policy group."""

        # observation terms (order preserved)
        base_lin_vel = ObsTerm(func=mdp.base_lin_vel)
        base_ang_vel = ObsTerm(func=mdp.base_ang_vel)

        def __post_init__(self):
            self.enable_corruption = False
            self.concatenate_terms = True

    @configclass
    class CommandObsCfg(ObsGroup):
        """Observations for policy group."""

        pose_command = ObsTerm(func=generated_commands, params={"command_name": "pose_command"})

        def __post_init__(self):
            self.enable_corruption = False
            self.concatenate_terms = True

    """Observation specifications for the MDP."""

    @configclass
    class GravityCfg(ObsGroup):
        """Observations for projected gravity group."""

        
        projected_gravity = ObsTerm(
            func=mdp.projected_gravity,
        )

        def __post_init__(self):
            self.enable_corruption = False
            self.concatenate_terms = True

    # observation groups
    
    # observation groups
    velocity = VelocityObsCfg()
    command = CommandObsCfg()
    gravity = GravityCfg()
    depth = DepthObsCfg()


@configclass
class RewardsCfg:
    """Reward terms for the MDP."""

    termination_penalty = RewTerm(func=mdp.is_terminated, weight=-400.0)
    position_tracking = RewTerm(
        func=position_command_error_tanh,
        weight=0.5,
        params={"std": 2.0, "command_name": "pose_command"},
    )
    position_tracking_fine_grained = RewTerm(
        func=position_command_error_tanh,
        weight=0.5,
        params={"std": 0.2, "command_name": "pose_command"},
    )
    orientation_tracking = RewTerm(
        func=heading_command_error_abs,
        weight=-0.2,
        params={"command_name": "pose_command"},
    )


@configclass
class CommandsCfg:
    """Command specifications for the MDP."""

    #'''
    pose_command = UniformPose2dCommandCfg(
        asset_name="robot",
        simple_heading=True,
        resampling_time_range=(20.0, 20.0),
        debug_vis=True,
<<<<<<< HEAD
        ranges=UniformPose2dCommandCfg.Ranges(pos_x=(-0.3, 0.3), pos_y=(6.7, 7.3), heading=(-math.pi, math.pi)),
=======
        ranges=mdp.UniformPose2dCommandCfg.Ranges(pos_x=(-5.0, 5.0), pos_y=(-5.0, 5.0), heading=(-math.pi, math.pi)),
>>>>>>> 9719c13d
    )
    #'''
    
    '''
    pose_command = mdp.UniformPoseCommandCfg(
        asset_name="robot",
        body_name="base",
        resampling_time_range=(20.0, 20.0),
        debug_vis=True,
        ranges=mdp.UniformPoseCommandCfg.Ranges(
            pos_x=(-10.691331, -10.691331),
            pos_y=(-0.0, 0.0),
            pos_z=(1.6467236, 1.6467236),
            roll=(-0.0, 0.0), 
            pitch=(-0.0, 0.0),      
            yaw=(-0.0, 0.0), 
        ),
    )
    #'''


@configclass
class CurriculumCfg:
    """Curriculum terms for the MDP."""
    task_difficulty = CurrTerm(func=task_order)
    node_resets = CurrTerm(func=node_based_termiantions)
    pass



@configclass
class TerminationsCfg:
    """Termination terms for the MDP."""

    time_out = DoneTerm(func=mdp.time_out, time_out=True)
    base_contact = DoneTerm(
        func=mdp.illegal_contact,
        params={"sensor_cfg": SceneEntityCfg("contact_forces", body_names="base"), "threshold": 10000000.0},
    )


@configclass
class NavigationEnvCfg(ManagerBasedRLEnvCfg):
    """Configuration for the locomotion velocity-tracking environment."""

    # Scene settings
<<<<<<< HEAD
    scene: SceneEntityCfg = NavigationSceneCfg(num_envs=2, env_spacing=0.0)
=======
    scene: SceneEntityCfg = NavigationSceneCfg(num_envs=3, env_spacing=0.0)
>>>>>>> 9719c13d
    # Basic settings
    observations: ObservationsCfg = ObservationsCfg()
    actions: ActionsCfg = ActionsCfg()
    commands: CommandsCfg = CommandsCfg()
    # MDP settings
    rewards: RewardsCfg = RewardsCfg()
    terminations: TerminationsCfg = TerminationsCfg()
    events: EventCfg = EventCfg()
    curriculum: CurriculumCfg = CurriculumCfg()

    def __post_init__(self):
        """Post initialization."""
        # general settings
        self.decimation = LOW_LEVEL_ENV_CFG.decimation * 10
        self.episode_length_s = self.commands.pose_command.resampling_time_range[1]
        # simulation settings
        self.sim.dt = LOW_LEVEL_ENV_CFG.sim.dt
        self.sim.render_interval = LOW_LEVEL_ENV_CFG.decimation
        # self.sim.physics_material = self.scene.terrain.physics_material

        # update sensor update periods
        # we tick all the sensors based on the smallest update period (physics update period)
        if self.scene.height_scanner is not None:
            self.scene.height_scanner.update_period = self.decimation * self.sim.dt
        if self.scene.contact_forces is not None:
            self.scene.contact_forces.update_period = self.sim.dt

        '''
        # check if terrain levels curriculum is enabled - if so, enable curriculum for terrain generator
        # this generates terrains with increasing difficulty and is useful for training
        if getattr(self.curriculum, "terrain_levels", None) is not None:
            if self.scene.terrain.terrain_generator is not None:
                self.scene.terrain.terrain_generator.curriculum = True
        else:
            if self.scene.terrain.terrain_generator is not None:
                self.scene.terrain.terrain_generator.curriculum = False
        '''

@configclass
class NavigationEnvCfg_GRAPH(NavigationEnvCfg):
    scene: SceneEntityCfg = NavigationSceneCfg(num_envs=1, env_spacing=2.5)
    commands: CommandsCfg = CommandsCfg()
    actions: ActionsCfg = ActionsCfg()
    observations: ObservationsCfg = ObservationsCfg()
    rewards: RewardsCfg = RewardsCfg()
    events: EventCfg = EventCfg()

    curriculum: CurriculumCfg = CurriculumCfg()
    terminations: TerminationsCfg = TerminationsCfg()

    #graph_builder : None

    def __post_init__(self):
        """Post initialization."""
        # general settings
        self.decimation = LOW_LEVEL_ENV_CFG.decimation * 10
        self.episode_length_s = self.commands.pose_command.resampling_time_range[1]
        # simulation settings
        self.sim.dt = LOW_LEVEL_ENV_CFG.sim.dt
        self.sim.render_interval = LOW_LEVEL_ENV_CFG.decimation
        # self.sim.physics_material = self.scene.terrain.physics_material
        
        # update sensor update periods
        # we tick all the sensors based on the smallest update period (physics update period)
        if self.scene.height_scanner is not None:
            self.scene.height_scanner.update_period = self.decimation * self.sim.dt
        if self.scene.contact_forces is not None:
            self.scene.contact_forces.update_period = self.sim.dt

        '''
        # check if terrain levels curriculum is enabled - if so, enable curriculum for terrain generator
        # this generates terrains with increasing difficulty and is useful for training
        if getattr(self.curriculum, "terrain_levels", None) is not None:
            if self.scene.terrain.terrain_generator is not None:
                self.scene.terrain.terrain_generator.curriculum = True
        else:
            if self.scene.terrain.terrain_generator is not None:
                self.scene.terrain.terrain_generator.curriculum = False
        '''<|MERGE_RESOLUTION|>--- conflicted
+++ resolved
@@ -41,13 +41,9 @@
 from omni.isaac.lab.sensors import CameraCfg, ContactSensorCfg
 from omni.isaac.lab.sim.spawners.sensors import PinholeCameraCfg
 from omni.isaac.lab.managers import SceneEntityCfg
-<<<<<<< HEAD
 from assets.curriculum import task_order, node_based_termiantions
 from assets.commands import UniformPose2dCommandCfg
 
-from dataclasses import MISSING
-=======
->>>>>>> 9719c13d
 
 from ..assets.curriculum import task_order
 from ..assets.navigation import generated_commands, position_command_error_tanh, heading_command_error_abs, height_scan
@@ -275,11 +271,8 @@
         simple_heading=True,
         resampling_time_range=(20.0, 20.0),
         debug_vis=True,
-<<<<<<< HEAD
         ranges=UniformPose2dCommandCfg.Ranges(pos_x=(-0.3, 0.3), pos_y=(6.7, 7.3), heading=(-math.pi, math.pi)),
-=======
-        ranges=mdp.UniformPose2dCommandCfg.Ranges(pos_x=(-5.0, 5.0), pos_y=(-5.0, 5.0), heading=(-math.pi, math.pi)),
->>>>>>> 9719c13d
+
     )
     #'''
     
@@ -326,11 +319,7 @@
     """Configuration for the locomotion velocity-tracking environment."""
 
     # Scene settings
-<<<<<<< HEAD
     scene: SceneEntityCfg = NavigationSceneCfg(num_envs=2, env_spacing=0.0)
-=======
-    scene: SceneEntityCfg = NavigationSceneCfg(num_envs=3, env_spacing=0.0)
->>>>>>> 9719c13d
     # Basic settings
     observations: ObservationsCfg = ObservationsCfg()
     actions: ActionsCfg = ActionsCfg()
