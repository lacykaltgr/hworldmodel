--- conflicted
+++ resolved
@@ -137,13 +137,7 @@
             tensordict.get(("next", self.tensor_keys.posterior)),
         )
         
-<<<<<<< HEAD
         kl_loss = (self.kl_balance * kl_prior + (1 - self.kl_balance) * kl_post).mean()
-=======
-        kl_loss = (self.kl_balance * kl_prior + 
-                   (1 - self.kl_balance) * kl_post) \
-                .mean()
->>>>>>> 40e567e8
         
         decoder = self.world_model[0][-1]
         dist = decoder.get_dist(tensordict)
@@ -156,11 +150,7 @@
         reward_loss = -dist.log_prob(
             tensordict.get(("next", self.tensor_keys.true_reward))
         ).mean()
-<<<<<<< HEAD
-    
-=======
-        
->>>>>>> 40e567e8
+
         return (
             TensorDict(
                 {
