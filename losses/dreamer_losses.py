# Copyright (c) Meta Platforms, Inc. and affiliates.
#
# This source code is licensed under the MIT license found in the
# LICENSE file in the root directory of this source tree.
from dataclasses import dataclass
from typing import Optional, Tuple

import torch
from tensordict import TensorDict
from tensordict.nn import TensorDictModule
from tensordict.utils import NestedKey

from torchrl.envs.model_based.dreamer import DreamerEnv
from torchrl.envs.utils import ExplorationType, set_exploration_type, step_mdp
from torchrl.objectives.common import LossModule
from torchrl.objectives.utils import (
    _GAMMA_LMBDA_DEPREC_ERROR,
    default_value_kwargs,
    hold_out_net,
    ValueEstimators,
)
from torchrl.objectives.value import TD0Estimator, TD1Estimator, TDLambdaEstimator
from losses import loss


@loss(
    name="loss_world_model", 
    keys=["loss_model_kl", "loss_model_reco", "loss_model_reward"]
)
class DreamerModelLoss(LossModule):
    """Dreamer Model Loss.

    Computes the loss of the dreamer world model. The loss is composed of the
    kl divergence between the prior and posterior of the RSSM,
    the reconstruction loss over the reconstructed observation and the reward
    loss over the predicted reward.

    Reference: https://arxiv.org/abs/1912.01603.

    Args:
        world_model (TensorDictModule): the world model.
        lambda_kl (float, optional): the weight of the kl divergence loss. Default: 1.0.
        lambda_reco (float, optional): the weight of the reconstruction loss. Default: 1.0.
        lambda_reward (float, optional): the weight of the reward loss. Default: 1.0.
        reco_loss (str, optional): the reconstruction loss. Default: "l2".
        reward_loss (str, optional): the reward loss. Default: "l2".
        free_nats (int, optional): the free nats. Default: 3.
        delayed_clamp (bool, optional): if ``True``, the KL clamping occurs after
            averaging. If False (default), the kl divergence is clamped to the
            free nats value first and then averaged.
        global_average (bool, optional): if ``True``, the losses will be averaged
            over all dimensions. Otherwise, a sum will be performed over all
            non-batch/time dimensions and an average over batch and time.
            Default: False.
    """

    @dataclass
    class _AcceptedKeys:
        """Maintains default values for all configurable tensordict keys.

        This class defines which tensordict keys can be set using '.set_keys(key_name=key_value)' and their
        default values

        Attributes:
            reward (NestedKey): The reward is expected to be in the tensordict
                key ("next", reward). Defaults to ``"reward"``.
            true_reward (NestedKey): The `true_reward` will be stored in the
                tensordict key ("next", true_reward). Defaults to ``"true_reward"``.
            prior_mean (NestedKey): The prior mean is expected to be in the
                tensordict key ("next", prior_mean). Defaults to ``"prior_mean"``.
            prior_std (NestedKey): The prior mean is expected to be in the
                tensordict key ("next", prior_mean). Defaults to ``"prior_mean"``.
            posterior_mean (NestedKey): The posterior mean is expected to be in
                the tensordict key ("next", prior_mean). Defaults to ``"posterior_mean"``.
            posterior_std (NestedKey): The posterior std is expected to be in
                the tensordict key ("next", prior_mean). Defaults to ``"posterior_std"``.
            pixels (NestedKey): The pixels is expected to be in the tensordict key ("next", pixels).
                Defaults to ``"pixels"``.
            reco_pixels (NestedKey): The reconstruction pixels is expected to be
                in the tensordict key ("next", reco_pixels). Defaults to ``"reco_pixels"``.
        """

        reward: NestedKey = "reward"
        true_reward: NestedKey = "true_reward"
        prior_mean: NestedKey = "prior_mean"
        prior_std: NestedKey = "prior_std"
        posterior_mean: NestedKey = "posterior_mean"
        posterior_std: NestedKey = "posterior_std"
        pixels: NestedKey = "pixels"
        reco_pixels: NestedKey = "reco_pixels"

    default_keys = _AcceptedKeys()

    def __init__(
        self,
        world_model: TensorDictModule,
        *,
        lambda_kl: float = 1.0,
        lambda_reco: float = 1.0,
        lambda_reward: float = 1.0,
        kl_balance: Optional[float] = None,
        reco_loss: Optional[str] = None,
        reward_loss: Optional[str] = None,
        free_nats: int = 3,
        delayed_clamp: bool = False,
        global_average: bool = False,
    ):
        super().__init__()
        self.world_model = world_model
        self.reco_loss = reco_loss if reco_loss is not None else "l2"
        self.reward_loss = reward_loss if reward_loss is not None else "l2"
        self.lambda_kl = lambda_kl
        self.lambda_reco = lambda_reco
        self.lambda_reward = lambda_reward
        self.free_nats = free_nats
        self.delayed_clamp = delayed_clamp
        self.global_average = global_average
        self.kl_balance = kl_balance

    def _forward_value_estimator_keys(self, **kwargs) -> None:
        pass

    def forward(self, tensordict: TensorDict) -> torch.Tensor:
        tensordict = tensordict.clone(recurse=False)
        tensordict.rename_key_(
            ("next", self.tensor_keys.reward),
            ("next", self.tensor_keys.true_reward),
        )
        tensordict = self.world_model(tensordict)
        # compute model loss
        
        if self.kl_balance is None:
            kl_loss = self.kl_loss(
                tensordict.get(("next", self.tensor_keys.prior_mean)),
                tensordict.get(("next", self.tensor_keys.prior_std)),
                tensordict.get(("next", self.tensor_keys.posterior_mean)),
                tensordict.get(("next", self.tensor_keys.posterior_std)),
            )
            kl_loss = kl_loss.mean()
            kl_loss = kl_loss.clamp_min(self.free_nats)
        else:
            kl_prior = self.kl_loss(
                tensordict.get(("next", self.tensor_keys.prior_mean)),
                tensordict.get(("next", self.tensor_keys.prior_std)),
                tensordict.get(("next", self.tensor_keys.posterior_mean)).detach(),
                tensordict.get(("next", self.tensor_keys.posterior_std)).detach()
            )
            kl_post = self.kl_loss(
                tensordict.get(("next", self.tensor_keys.prior_mean)).detach(),
                tensordict.get(("next", self.tensor_keys.prior_std)).detach(),
                tensordict.get(("next", self.tensor_keys.posterior_mean)),
                tensordict.get(("next", self.tensor_keys.posterior_std))
            )
            kl_loss = (self.kl_balance * kl_prior + (1 - self.kl_balance) * kl_post).mean()
            
        
        decoder = self.world_model[0][-1]
        dist = decoder.get_dist(tensordict)
        reco_loss = -dist.log_prob(
            tensordict.get(("next", self.tensor_keys.pixels)),
        )
        
        reco_loss = reco_loss / (64 * 64)
        reco_loss = reco_loss.mean()

        reward_model = self.world_model[1]
        dist = reward_model.get_dist(tensordict)
        reward_loss = -dist.log_prob(
            tensordict.get(("next", self.tensor_keys.true_reward))
<<<<<<< HEAD
        )
        reward_loss = reward_loss.mean()

=======
        ).mean()
        
>>>>>>> 40e567e8
        return (
            TensorDict(
                {
                    "loss_model_kl": self.lambda_kl * kl_loss,
                    "loss_model_reco": self.lambda_reco * reco_loss,
                    "loss_model_reward": self.lambda_reward * reward_loss,
                },
                [],
            ),
            tensordict.detach(),
        )

    def kl_loss(
        self,
        prior_mean: torch.Tensor,
        prior_std: torch.Tensor,
        posterior_mean: torch.Tensor,
        posterior_std: torch.Tensor,
    ) -> torch.Tensor:
        prior_dist = self.get_distributions(prior_mean, prior_std)
        posterior_dist = self.get_distributions(posterior_mean, posterior_std)
        kl = torch.distributions.kl.kl_divergence(posterior_dist, prior_dist)
        return kl
    
    
    def get_distributions(self, mean, std):
        return torch.distributions.Normal(mean, std)

@loss(name="loss_actor")
class DreamerActorLoss(LossModule):
    """Dreamer Actor Loss.

    Computes the loss of the dreamer actor. The actor loss is computed as the
    negative average lambda return.

    Reference: https://arxiv.org/abs/1912.01603.

    Args:
        actor_model (TensorDictModule): the actor model.
        value_model (TensorDictModule): the value model.
        model_based_env (DreamerEnv): the model based environment.
        imagination_horizon (int, optional): The number of steps to unroll the
            model. Defaults to ``15``.
        discount_loss (bool, optional): if ``True``, the loss is discounted with a
            gamma discount factor. Default to ``False``.

    """

    @dataclass
    class _AcceptedKeys:
        """Maintains default values for all configurable tensordict keys.

        This class defines which tensordict keys can be set using '.set_keys(key_name=key_value)' and their
        default values.

        Attributes:
            belief (NestedKey): The input tensordict key where the belief is expected.
                Defaults to ``"belief"``.
            reward (NestedKey): The reward is expected to be in the tensordict key ("next", reward).
                Defaults to ``"reward"``.
            value (NestedKey): The reward is expected to be in the tensordict key ("next", value).
                Will be used for the underlying value estimator. Defaults to ``"state_value"``.
            done (NestedKey): The input tensordict key where the flag if a
                trajectory is done is expected ("next", done). Defaults to ``"done"``.
            terminated (NestedKey): The input tensordict key where the flag if a
                trajectory is terminated is expected ("next", terminated). Defaults to ``"terminated"``.
        """

        belief: NestedKey = "belief"
        reward: NestedKey = "reward"
        value: NestedKey = "state_value"
        done: NestedKey = "done"
        terminated: NestedKey = "terminated"

    default_keys = _AcceptedKeys()
    default_value_estimator = ValueEstimators.TDLambda

    def __init__(
        self,
        actor_model: TensorDictModule,
        value_model: TensorDictModule,
        model_based_env: DreamerEnv,
        *,
        imagination_horizon: int = 15,
        discount_loss: bool = True,  # for consistency with paper
        gamma: int = None,
        lmbda: int = None,
    ):
        super().__init__()
        self.actor_model = actor_model
        self.value_model = value_model
        self.model_based_env = model_based_env
        self.imagination_horizon = imagination_horizon
        self.discount_loss = discount_loss
        if gamma is not None:
            raise TypeError(_GAMMA_LMBDA_DEPREC_ERROR)
        if lmbda is not None:
            raise TypeError(_GAMMA_LMBDA_DEPREC_ERROR)

    def _forward_value_estimator_keys(self, **kwargs) -> None:
        if self._value_estimator is not None:
            self._value_estimator.set_keys(
                value=self._tensor_keys.value,
            )

    def forward(self, tensordict: TensorDict) -> Tuple[TensorDict, TensorDict]:
        with torch.no_grad():
<<<<<<< HEAD
            tensordict = tensordict.select(("next", "state"), ("next", self.tensor_keys.belief))
            tensordict = tensordict.rename_key_(("next", "state"), "state")
            tensordict = tensordict.rename_key_(("next", "belief"), "belief")
            tensordict = tensordict.reshape(-1)

        with hold_out_net(self.model_based_env), set_exploration_type(ExplorationType.MEAN):
=======
            
            td = tensordict.select(("next", self.tensor_keys.state), ("next", self.tensor_keys.belief))
            td = td.rename_key_(("next", "state"), "state")
            td = td.rename_key_(("next", "belief"), "belief")
            td = td.reshape(-1)

        # TODO: do we need exploration here?
        with hold_out_net(self.model_based_env), set_exploration_type(
            ExplorationType.MEAN
        ):
>>>>>>> 40e567e8
            tensordict = self.model_based_env.reset(tensordict.clone(recurse=False))
            fake_data = self.model_based_env.rollout(
                max_steps=self.imagination_horizon,
                policy=self.actor_model,
                auto_reset=False,
                tensordict=tensordict,
            )
            next_tensordict = step_mdp(
                fake_data,
                keep_other=True,
            )
            with hold_out_net(self.value_model):
                next_tensordict = self.value_model(next_tensordict)
            
        reward = fake_data.get(("next", self.tensor_keys.reward))
        next_value = next_tensordict.get(self.tensor_keys.value)
        lambda_target = self.lambda_target(reward, next_value)
        fake_data.set("lambda_target", lambda_target)

        if self.discount_loss:
            gamma = self.value_estimator.gamma.to(tensordict.device)
            discount = gamma.expand(lambda_target.shape).clone()
            discount[..., 0, :] = 1
            discount = discount.cumprod(dim=-2)
            actor_loss = -(lambda_target * discount).mean()
        else:
            actor_loss = -lambda_target.mean()
        loss_tensordict = TensorDict({"loss_actor": actor_loss}, [])
        return loss_tensordict, fake_data.detach()

    def lambda_target(self, reward: torch.Tensor, value: torch.Tensor) -> torch.Tensor:
        done = torch.zeros(reward.shape, dtype=torch.bool, device=reward.device)
        terminated = torch.zeros(reward.shape, dtype=torch.bool, device=reward.device)
        input_tensordict = TensorDict(
            {
                ("next", self.tensor_keys.reward): reward,
                ("next", self.tensor_keys.value): value,
                ("next", self.tensor_keys.done): done,
                ("next", self.tensor_keys.terminated): terminated,
            },
            [],
        )
        return self.value_estimator.value_estimate(input_tensordict)

    def make_value_estimator(self, value_type: ValueEstimators = None, **hyperparams):
        if value_type is None:
            value_type = self.default_value_estimator
        self.value_type = value_type
        value_net = None
        hp = dict(default_value_kwargs(value_type))
        if hasattr(self, "gamma"):
            hp["gamma"] = self.gamma
        hp.update(hyperparams)
        if value_type is ValueEstimators.TD1:
            self._value_estimator = TD1Estimator(
                **hp,
                value_network=value_net,
            )
        elif value_type is ValueEstimators.TD0:
            self._value_estimator = TD0Estimator(
                **hp,
                value_network=value_net,
            )
        elif value_type is ValueEstimators.GAE:
            if hasattr(self, "lmbda"):
                hp["lmbda"] = self.lmbda
            raise NotImplementedError(
                f"Value type {value_type} it not implemented for loss {type(self)}."
            )
        elif value_type is ValueEstimators.TDLambda:
            if hasattr(self, "lmbda"):
                hp["lmbda"] = self.lmbda
            self._value_estimator = TDLambdaEstimator(
                **hp,
                value_network=value_net,
                vectorized=False,  # TODO: vectorized version seems not to be similar to the non vectoried
            )
        else:
            raise NotImplementedError(f"Unknown value type {value_type}")

        tensor_keys = {
            "value": self.tensor_keys.value,
            "value_target": "value_target",
        }
        self._value_estimator.set_keys(**tensor_keys)

@loss(name="loss_value")
class DreamerValueLoss(LossModule):
    """Dreamer Value Loss.

    Computes the loss of the dreamer value model. The value loss is computed
    between the predicted value and the lambda target.

    Reference: https://arxiv.org/abs/1912.01603.

    Args:
        value_model (TensorDictModule): the value model.
        value_loss (str, optional): the loss to use for the value loss.
            Default: ``"l2"``.
        discount_loss (bool, optional): if ``True``, the loss is discounted with a
            gamma discount factor. Default: False.
        gamma (float, optional): the gamma discount factor. Default: ``0.99``.

    """

    @dataclass
    class _AcceptedKeys:
        """Maintains default values for all configurable tensordict keys.

        This class defines which tensordict keys can be set using '.set_keys(key_name=key_value)' and their
        default values

        Attributes:
            value (NestedKey): The input tensordict key where the state value is expected.
                Defaults to ``"state_value"``.
        """

        value: NestedKey = "state_value"

    default_keys = _AcceptedKeys()

    def __init__(
        self,
        value_model: TensorDictModule,
        value_loss: Optional[str] = None,
        discount_loss: bool = True,  # for consistency with paper
        gamma: int = 0.99,
    ):
        super().__init__()
        self.value_model = value_model
        self.value_loss = value_loss if value_loss is not None else "l2"
        self.gamma = gamma
        self.discount_loss = discount_loss

    def _forward_value_estimator_keys(self, **kwargs) -> None:
        pass

    def forward(self, fake_data) -> torch.Tensor:
        lambda_target = fake_data.get("lambda_target")
<<<<<<< HEAD
        tensordict_select = fake_data.select(("next", "state"), ("next", "belief"))
        
        tensordict_select = tensordict_select.rename_key_(("next", "state"), "state")
        tensordict_select = tensordict_select.rename_key_(("next", "belief"), "belief")
=======
        td = fake_data.select(("next", "state"), ("next", "belief"))
        td = td.rename_key_(("next", "state"), "state")
        tensordict_select = td.rename_key_(("next", "belief"), "belief")
>>>>>>> 40e567e8
        dist = self.value_model.get_dist(tensordict_select)
        
        if self.discount_loss:
            discount = self.gamma * torch.ones_like(
                lambda_target, device=lambda_target.device
            )
            discount[..., 0, :] = 1
            discount = discount.cumprod(dim=-2)
            value_loss = -(discount * dist.log_prob(lambda_target).unsqueeze(-1)).mean()
        else:
            value_loss = -dist.log_prob(lambda_target).mean()

        loss_tensordict = TensorDict({"loss_value": value_loss}, [])
<<<<<<< HEAD
        return loss_tensordict, fake_data.detach()
=======
        return loss_tensordict, fake_data
>>>>>>> 40e567e8
<|MERGE_RESOLUTION|>--- conflicted
+++ resolved
@@ -167,14 +167,9 @@
         dist = reward_model.get_dist(tensordict)
         reward_loss = -dist.log_prob(
             tensordict.get(("next", self.tensor_keys.true_reward))
-<<<<<<< HEAD
         )
         reward_loss = reward_loss.mean()
 
-=======
-        ).mean()
-        
->>>>>>> 40e567e8
         return (
             TensorDict(
                 {
@@ -282,25 +277,14 @@
 
     def forward(self, tensordict: TensorDict) -> Tuple[TensorDict, TensorDict]:
         with torch.no_grad():
-<<<<<<< HEAD
+            
             tensordict = tensordict.select(("next", "state"), ("next", self.tensor_keys.belief))
             tensordict = tensordict.rename_key_(("next", "state"), "state")
             tensordict = tensordict.rename_key_(("next", "belief"), "belief")
             tensordict = tensordict.reshape(-1)
 
         with hold_out_net(self.model_based_env), set_exploration_type(ExplorationType.MEAN):
-=======
-            
-            td = tensordict.select(("next", self.tensor_keys.state), ("next", self.tensor_keys.belief))
-            td = td.rename_key_(("next", "state"), "state")
-            td = td.rename_key_(("next", "belief"), "belief")
-            td = td.reshape(-1)
-
-        # TODO: do we need exploration here?
-        with hold_out_net(self.model_based_env), set_exploration_type(
-            ExplorationType.MEAN
-        ):
->>>>>>> 40e567e8
+
             tensordict = self.model_based_env.reset(tensordict.clone(recurse=False))
             fake_data = self.model_based_env.rollout(
                 max_steps=self.imagination_horizon,
@@ -440,16 +424,11 @@
 
     def forward(self, fake_data) -> torch.Tensor:
         lambda_target = fake_data.get("lambda_target")
-<<<<<<< HEAD
         tensordict_select = fake_data.select(("next", "state"), ("next", "belief"))
         
         tensordict_select = tensordict_select.rename_key_(("next", "state"), "state")
         tensordict_select = tensordict_select.rename_key_(("next", "belief"), "belief")
-=======
-        td = fake_data.select(("next", "state"), ("next", "belief"))
-        td = td.rename_key_(("next", "state"), "state")
-        tensordict_select = td.rename_key_(("next", "belief"), "belief")
->>>>>>> 40e567e8
+
         dist = self.value_model.get_dist(tensordict_select)
         
         if self.discount_loss:
@@ -463,8 +442,5 @@
             value_loss = -dist.log_prob(lambda_target).mean()
 
         loss_tensordict = TensorDict({"loss_value": value_loss}, [])
-<<<<<<< HEAD
+
         return loss_tensordict, fake_data.detach()
-=======
-        return loss_tensordict, fake_data
->>>>>>> 40e567e8
